--- conflicted
+++ resolved
@@ -10,12 +10,9 @@
   version: ~0.4
 - package: github.com/golang/mock
   version: master
-<<<<<<< HEAD
 - package: github.com/nightlyone/lockfile
-=======
 - package: github.com/mattn/go-shellwords
   version: ^1
->>>>>>> e2210e6c
 - package: github.com/mitchellh/mapstructure
 - package: github.com/opentracing/opentracing-go
   version: ^1
