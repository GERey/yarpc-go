hash: 733dbe39a05cf3d6d9bb4250d170d4e0f2e7627924f45cbfc9ebeca9eaadc228
updated: 2017-04-25T17:11:44.506506596-07:00
imports:
- name: github.com/apache/thrift
  repo: git://git.apache.org/thrift.git
  vcs: git
  version: b2a4d4ae21c789b689dd162deb819665567f481c
  subpackages:
  - lib/go/thrift
- name: github.com/beorn7/perks
  version: 4c0e84591b9aa9e6dcfdf3e020114cd81f89d5f9
  subpackages:
  - quantile
- name: github.com/cactus/go-statsd-client
  version: d8eabe07bc70ff9ba6a56836cde99d1ea3d005f7
  subpackages:
  - statsd
- name: github.com/codahale/hdrhistogram
  version: 3a0bb77429bd3a61596f5e8a3172445844342120
- name: github.com/crossdock/crossdock-go
  version: 049aabb0122b03bc9bd30cab8f3f91fb60166361
  subpackages:
  - assert
  - require
- name: github.com/davecgh/go-spew
  version: 346938d642f2ec3594ed81d874461961cd0faa76
  subpackages:
  - spew
- name: github.com/facebookgo/clock
  version: 600d898af40aa09a7a93ecb9265d87b0504b6f03
- name: github.com/gogo/protobuf
  version: 100ba4e885062801d56799d78530b73b178a78f3
  subpackages:
  - gogoproto
  - proto
  - protoc-gen-gogo/descriptor
  - protoc-gen-gogo/generator
  - protoc-gen-gogo/plugin
- name: github.com/golang/mock
  version: bd3c8e81be01eef76d4b503f5e687d2d1354d2d9
  subpackages:
  - gomock
- name: github.com/golang/protobuf
  version: 2bba0603135d7d7f5cb73b2125beeda19c09f4ef
  subpackages:
  - proto
- name: github.com/gorilla/websocket
  version: 3ab3a8b8831546bd18fd182c20687ca853b2bb13
- name: github.com/grpc-ecosystem/grpc-opentracing
  version: ef7d6c8df7564c20c0a19ed9737f6d67990c61fa
  subpackages:
  - go/otgrpc
- name: github.com/mattn/go-shellwords
  version: 02e3cf038dcea8290e44424da473dd12be796a8a
- name: github.com/matttproud/golang_protobuf_extensions
  version: c12348ce28de40eed0136aa2b644d0ee0650e56c
  subpackages:
  - pbutil
- name: github.com/mitchellh/mapstructure
  version: cc8532a8e9a55ea36402aa21efdf403a60d34096
- name: github.com/opentracing/opentracing-go
  version: 6edb48674bd9467b8e91fda004f2bd7202d60ce4
  subpackages:
  - ext
  - log
  - mocktracer
- name: github.com/pborman/uuid
  version: 1b00554d822231195d1babd97ff4a781231955c9
- name: github.com/pmezard/go-difflib
  version: 792786c7400a136282c1664665ae0a8db921c6c2
  subpackages:
  - difflib
- name: github.com/prometheus/client_golang
  version: c5b7fccd204277076155f10851dad72b76a49317
  subpackages:
  - prometheus
  - prometheus/promhttp
- name: github.com/prometheus/client_model
  version: 6f3806018612930941127f2a7c6c453ba2c527d2
  subpackages:
  - go
- name: github.com/prometheus/common
  version: 9e0844febd9e2856f839c9cb974fbd676d1755a8
  subpackages:
  - expfmt
  - internal/bitbucket.org/ww/goautoneg
  - model
- name: github.com/prometheus/procfs
  version: 6ac8c5d890d415025dd5aae7595bcb2a6e7e2fad
  subpackages:
  - xfs
- name: github.com/Sirupsen/logrus
  version: 10f801ebc38b33738c9d17d50860f484a0988ff5
- name: github.com/stretchr/objx
  version: 1a9d0bb9f541897e62256577b352fdbc1fb4fd94
- name: github.com/stretchr/testify
  version: 4d4bfba8f1d1027c4fdbe371823030df51419987
  subpackages:
  - assert
  - mock
  - require
- name: github.com/uber-common/bark
  version: 148dd9dfbd0feb293fc81593a8c10c99877f81bc
- name: github.com/uber-go/atomic
  version: 4e336646b2ef9fc6e47be8e21594178f98e5ebcf
- name: github.com/uber-go/tally
  version: 4b9d9de43ffcb0b7efe67dab2a92c2d58dbf16ab
  subpackages:
  - m3
  - m3/customtransports
  - m3/thrift
  - m3/thriftudp
- name: github.com/uber/cherami-client-go
  version: 342225eee85ea6188907a44790788a5650b1d7a1
  subpackages:
  - client/cherami
  - common
  - common/backoff
  - common/metrics
  - common/websocket
  - stream
- name: github.com/uber/cherami-thrift
  version: 491bc3af350b3cdc0780c6f99ca9fd0a82aeb850
  subpackages:
  - .generated/go/cherami
- name: github.com/uber/jaeger-client-go
  version: 465529424ed6b04a7fd2fcab6a9d6e96ea807fda
  subpackages:
  - internal/spanlog
  - log
  - thrift-gen/agent
  - thrift-gen/sampling
  - thrift-gen/zipkincore
  - transport
  - utils
- name: github.com/uber/jaeger-lib
  version: e3c1d3b562900c6ac0a7ded654cb95d88e72b63e
  subpackages:
  - metrics
- name: github.com/uber/tchannel-go
  version: 0b7f160817553b0bacb5b108dd84a5022dbdd1c4
  subpackages:
  - hyperbahn
  - hyperbahn/gen-go/hyperbahn
  - internal/argreader
  - json
  - raw
  - relay
  - relay/relaytest
  - testutils
  - testutils/goroutines
  - testutils/testreader
  - thrift
  - thrift/gen-go/meta
  - tnet
  - trand
  - typed
- name: go.uber.org/atomic
  version: 4e336646b2ef9fc6e47be8e21594178f98e5ebcf
- name: go.uber.org/multierr
  version: a3d1fc1f1316d4132fc61f4ea1159ae0613fb474
- name: go.uber.org/thriftrw
  version: dde90c2a40f45fb2b6361d13c1b4bf09465401c0
  subpackages:
  - envelope
  - internal
  - internal/envelope
  - internal/envelope/exception
  - internal/frame
  - internal/goast
  - internal/multiplex
  - internal/semver
  - plugin
  - plugin/api
  - protocol
  - protocol/binary
  - ptr
  - thriftreflect
  - version
  - wire
- name: go.uber.org/zap
  version: 6a4e056f2cc954cfec3581729e758909604b3f76
  subpackages:
  - buffer
  - internal/bufferpool
  - internal/color
  - internal/exit
  - internal/multierror
  - zapcore
  - zaptest/observer
- name: golang.org/x/net
  version: da118f7b8e5954f39d0d2130ab35d4bf0e3cb344
  repo: https://github.com/golang/net
  subpackages:
  - context
  - context/ctxhttp
  - http2
  - http2/hpack
  - idna
  - internal/timeseries
  - lex/httplex
  - trace
- name: golang.org/x/sys
  version: 9f30dcbe5be197894515a338a9bda9253567ea8f
  repo: https://github.com/golang/sys
  subpackages:
  - unix
- name: golang.org/x/text
  version: a9a820217f98f7c8a207ec1e45a874e1fe12c478
  subpackages:
  - secure/bidirule
  - transform
  - unicode/bidi
  - unicode/norm
- name: golang.org/x/tools
  version: 4bb9a6d30bdc727aebd0747694f31de632a5282e
  repo: https://github.com/golang/tools
  subpackages:
  - go/ast/astutil
- name: google.golang.org/grpc
  version: 8050b9cbc271307e5a716a9d782803d09b0d6f2d
  repo: https://github.com/grpc/grpc-go
  subpackages:
  - codes
  - credentials
  - grpclog
  - internal
  - keepalive
  - metadata
  - naming
  - peer
  - stats
  - tap
  - transport
- name: gopkg.in/redis.v5
  version: a16aeec10ff407b1e7be6dd35797ccf5426ef0f0
  subpackages:
  - internal
  - internal/consistenthash
  - internal/hashtag
  - internal/pool
  - internal/proto
- name: gopkg.in/yaml.v2
  version: cd8b52f8269e0feb286dfeef29f8fe4d5b397e0b
testImports:
- name: github.com/golang/lint
  version: cb00e5669539f047b2f4c53a421a01b0c8e172c6
  subpackages:
  - golint
- name: github.com/kisielk/errcheck
  version: 23699b7e2cbfdb89481023524954ba2aeff6be90
- name: github.com/kisielk/gotool
  version: 0de1eaf82fa3f583ce21fde859f1e7e0c5e9b220
<<<<<<< HEAD
- name: github.com/mattn/goveralls
  version: 42c8a693f7f0977d9e17901324a9dd149a0f71f6
=======
>>>>>>> 15f4be43
- name: github.com/wadey/gocovmerge
  version: b5bfa59ec0adc420475f97f89b58045c721d761c
- name: go.uber.org/tools
  version: 5908733c544153a245dddd039959386356fbc082
  subpackages:
  - update-license
- name: honnef.co/go/tools
  version: f637af825144df9db357bdbe921707f4a535f316
  subpackages:
  - cmd/staticcheck<|MERGE_RESOLUTION|>--- conflicted
+++ resolved
@@ -1,5 +1,5 @@
 hash: 733dbe39a05cf3d6d9bb4250d170d4e0f2e7627924f45cbfc9ebeca9eaadc228
-updated: 2017-04-25T17:11:44.506506596-07:00
+updated: 2017-04-19T15:13:50.386855787-07:00
 imports:
 - name: github.com/apache/thrift
   repo: git://git.apache.org/thrift.git
@@ -41,7 +41,7 @@
   subpackages:
   - gomock
 - name: github.com/golang/protobuf
-  version: 2bba0603135d7d7f5cb73b2125beeda19c09f4ef
+  version: c9c7427a2a70d2eb3bafa0ab2dc163e45f143317
   subpackages:
   - proto
 - name: github.com/gorilla/websocket
@@ -57,7 +57,7 @@
   subpackages:
   - pbutil
 - name: github.com/mitchellh/mapstructure
-  version: cc8532a8e9a55ea36402aa21efdf403a60d34096
+  version: 53818660ed4955e899c0bcafa97299a388bd7c8e
 - name: github.com/opentracing/opentracing-go
   version: 6edb48674bd9467b8e91fda004f2bd7202d60ce4
   subpackages:
@@ -80,13 +80,13 @@
   subpackages:
   - go
 - name: github.com/prometheus/common
-  version: 9e0844febd9e2856f839c9cb974fbd676d1755a8
+  version: 49fee292b27bfff7f354ee0f64e1bc4850462edf
   subpackages:
   - expfmt
   - internal/bitbucket.org/ww/goautoneg
   - model
 - name: github.com/prometheus/procfs
-  version: 6ac8c5d890d415025dd5aae7595bcb2a6e7e2fad
+  version: a1dba9ce8baed984a2495b658c82687f8157b98f
   subpackages:
   - xfs
 - name: github.com/Sirupsen/logrus
@@ -100,9 +100,9 @@
   - mock
   - require
 - name: github.com/uber-common/bark
-  version: 148dd9dfbd0feb293fc81593a8c10c99877f81bc
+  version: 8841a0f8e7ca869284ccb29c08a14cf3f4310f46
 - name: github.com/uber-go/atomic
-  version: 4e336646b2ef9fc6e47be8e21594178f98e5ebcf
+  version: e682c1008ac17bf26d2e4b5ad6cdd08520ed0b22
 - name: github.com/uber-go/tally
   version: 4b9d9de43ffcb0b7efe67dab2a92c2d58dbf16ab
   subpackages:
@@ -111,7 +111,7 @@
   - m3/thrift
   - m3/thriftudp
 - name: github.com/uber/cherami-client-go
-  version: 342225eee85ea6188907a44790788a5650b1d7a1
+  version: 5b9071f590e7c32b88b950ffc2a4e20ef74d2804
   subpackages:
   - client/cherami
   - common
@@ -120,7 +120,7 @@
   - common/websocket
   - stream
 - name: github.com/uber/cherami-thrift
-  version: 491bc3af350b3cdc0780c6f99ca9fd0a82aeb850
+  version: c12c343b8a1428f8968e596b1a3ef263897ce751
   subpackages:
   - .generated/go/cherami
 - name: github.com/uber/jaeger-client-go
@@ -134,7 +134,7 @@
   - transport
   - utils
 - name: github.com/uber/jaeger-lib
-  version: e3c1d3b562900c6ac0a7ded654cb95d88e72b63e
+  version: ffca3143c929e9b97325e6bebcc380e8c6e5fa0d
   subpackages:
   - metrics
 - name: github.com/uber/tchannel-go
@@ -179,7 +179,7 @@
   - version
   - wire
 - name: go.uber.org/zap
-  version: 6a4e056f2cc954cfec3581729e758909604b3f76
+  version: 1550bc05539134bbf8612a35f34a79ab8bf34ee3
   subpackages:
   - buffer
   - internal/bufferpool
@@ -189,7 +189,7 @@
   - zapcore
   - zaptest/observer
 - name: golang.org/x/net
-  version: da118f7b8e5954f39d0d2130ab35d4bf0e3cb344
+  version: 5602c733f70afc6dcec6766be0d5034d4c4f14de
   repo: https://github.com/golang/net
   subpackages:
   - context
@@ -201,19 +201,19 @@
   - lex/httplex
   - trace
 - name: golang.org/x/sys
-  version: 9f30dcbe5be197894515a338a9bda9253567ea8f
+  version: 9a7256cb28ed514b4e1e5f68959914c4c28a92e0
   repo: https://github.com/golang/sys
   subpackages:
   - unix
 - name: golang.org/x/text
-  version: a9a820217f98f7c8a207ec1e45a874e1fe12c478
+  version: fc7fa097411d30e6708badff276c4c164425590c
   subpackages:
   - secure/bidirule
   - transform
   - unicode/bidi
   - unicode/norm
 - name: golang.org/x/tools
-  version: 4bb9a6d30bdc727aebd0747694f31de632a5282e
+  version: d63e2b22b05a9682de336cd4802bba367ed429e7
   repo: https://github.com/golang/tools
   subpackages:
   - go/ast/astutil
@@ -241,7 +241,7 @@
   - internal/pool
   - internal/proto
 - name: gopkg.in/yaml.v2
-  version: cd8b52f8269e0feb286dfeef29f8fe4d5b397e0b
+  version: a83829b6f1293c91addabc89d0571c246397bbf4
 testImports:
 - name: github.com/golang/lint
   version: cb00e5669539f047b2f4c53a421a01b0c8e172c6
@@ -251,11 +251,6 @@
   version: 23699b7e2cbfdb89481023524954ba2aeff6be90
 - name: github.com/kisielk/gotool
   version: 0de1eaf82fa3f583ce21fde859f1e7e0c5e9b220
-<<<<<<< HEAD
-- name: github.com/mattn/goveralls
-  version: 42c8a693f7f0977d9e17901324a9dd149a0f71f6
-=======
->>>>>>> 15f4be43
 - name: github.com/wadey/gocovmerge
   version: b5bfa59ec0adc420475f97f89b58045c721d761c
 - name: go.uber.org/tools
@@ -263,6 +258,6 @@
   subpackages:
   - update-license
 - name: honnef.co/go/tools
-  version: f637af825144df9db357bdbe921707f4a535f316
+  version: 6c3814a19596cc3f3de23f0442023a5adbb28eb6
   subpackages:
   - cmd/staticcheck